--- conflicted
+++ resolved
@@ -284,9 +284,9 @@
         else:
             is_italic = False
 
-        width = master.pop('width', '')
-        weight = master.pop('weight', '')
-        custom = master.pop('custom', '')
+        width = master.width
+        weight = master.weight
+        custom = master.custom
         if weight:
             ufo.lib[GLYPHS_PREFIX + 'weight'] = weight
         if width:
@@ -306,12 +306,7 @@
         ufo.info.styleMapFamilyName = styleMapFamilyName
         ufo.info.styleMapStyleName = styleMapStyleName
 
-<<<<<<< HEAD
-        set_redundant_data(ufo)
         set_blue_values(ufo, master.alignmentZones)
-=======
-        set_blue_values(ufo, master.pop('alignmentZones', []))
->>>>>>> 60f0f73f
         set_family_user_data(ufo, user_data)
         set_master_user_data(ufo, master.userData)
         set_guidelines(ufo, master)
@@ -630,32 +625,6 @@
         ufo.lib[GLYPHS_PREFIX + 'fontMaster.userData'] = data
 
 
-<<<<<<< HEAD
-def build_style_name(master, width_key, weight_key, custom_key, italic):
-    """Build style name from width, weight, and custom style strings in data,
-    and whether the style is italic.
-    """
-
-    italic = 'Italic' if italic else ''
-    width = getattr(master, width_key)
-    weight = getattr(master, weight_key)
-    custom = getattr(master, custom_key)
-    if width == 'Regular':
-        width = ''
-    if (italic or width or custom) and weight == 'Regular':
-        weight = ''
-    return ' '.join(s for s in (width, weight, custom, italic) if s)
-
-
-def parse_style_attrs(name):
-    """Parse width and weight from a style name, and return them in a list."""
-
-    attrs = []
-    for codes in (WIDTH_CODES, WEIGHT_CODES):
-        m = re.search('(%s)' % '|'.join(k for k in codes.keys() if k), name)
-        attrs.append(m.group(0) if m else '')
-    return attrs
-=======
 def build_style_name(width='', weight='', custom='', is_italic=False):
     """Build style name from width, weight, and custom style strings
     and whether the style is italic.
@@ -664,7 +633,6 @@
     return ' '.join(
         s for s in (custom, width, weight, 'Italic' if is_italic else '') if s
     ) or 'Regular'
->>>>>>> 60f0f73f
 
 
 def to_ufo_time(datetime_obj):
